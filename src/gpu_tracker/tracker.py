--- conflicted
+++ resolved
@@ -59,29 +59,6 @@
         self._cpu_percent_sums = {key: 0. for key in ['system', 'main', 'descendents', 'combined']}
         self._tracking_iteration = 1
         self._is_linux = platform.system().lower() == 'linux'
-<<<<<<< HEAD
-        self.max_ram = MaxRAM(unit=ram_unit, system_capacity=psutil.virtual_memory().total * self._ram_coefficient)
-        self.max_gpu_ram = MaxGPURAM(unit=gpu_ram_unit, system_capacity=self._system_gpu_ram(measurement='total'))
-        self.cpu_utilization = CPUUtilization(system_core_count=psutil.cpu_count())
-        self.compute_time = ComputeTime(unit=time_unit)
-        self.state = Tracker.State.NEW
-
-    def __repr__(self):
-        return f'State: {self.state.name}'
-
-    def _log_warning(self, warning: str):
-        if not self.disable_logs:
-            log.warning(warning)
-
-    @staticmethod
-    def _validate_mem_unit(unit: str):
-        Tracker._validate_unit(unit, valid_units={'bytes', 'kilobytes', 'megabytes', 'gigabytes', 'terabytes'}, unit_type='memory')
-
-    @staticmethod
-    def _validate_unit(unit: str, valid_units: set[str], unit_type: str):
-        if unit not in valid_units:
-            raise ValueError(f'"{unit}" is not a valid {unit_type} unit. Valid values are {", ".join(sorted(valid_units))}')
-=======
         self._nvidia_available = True
         try:
             subp.check_output('nvidia-smi')
@@ -173,7 +150,6 @@
             except Exception as error:
                 self._log_warning('The following uncaught exception occurred in the tracking process:')
                 print(error)
->>>>>>> 924beec3
 
     def _map_processes(self, processes: list[psutil.Process], map_func: typ.Callable[[psutil.Process], typ.Any]) -> list:
         mapped_list = list[list]()
