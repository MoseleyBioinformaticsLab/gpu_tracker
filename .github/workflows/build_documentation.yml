--- conflicted
+++ resolved
@@ -14,11 +14,7 @@
     runs-on: ubuntu-latest
 
     steps:
-<<<<<<< HEAD
-    - uses: actions/checkout@v2
-=======
     - uses: actions/checkout@v4
->>>>>>> 62f788f4
       with:
         fetch-tags: true
 
