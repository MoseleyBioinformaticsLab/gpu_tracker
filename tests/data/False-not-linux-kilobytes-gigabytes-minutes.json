--- conflicted
+++ resolved
@@ -1,24 +1,24 @@
 {
- "max_ram": {
-  "unit": "kilobytes",
-  "system_capacity": 67000000.0,
-  "system": 31000000.0,
-  "main": {
-   "total_rss": 550.5,
-   "private_rss": 0.0,
-   "shared_rss": 0.0
+  "max_ram": {
+    "unit": "kilobytes",
+    "system_capacity": 67000000.0,
+    "system": 31000000.0,
+    "main": {
+      "total_rss": 550.5,
+      "private_rss": 0.0,
+      "shared_rss": 0.0
+    },
+    "descendents": {
+      "total_rss": 1257.05,
+      "private_rss": 0.0,
+      "shared_rss": 0.0
+    },
+    "combined": {
+      "total_rss": 1697.45,
+      "private_rss": 0.0,
+      "shared_rss": 0.0
+    }
   },
-<<<<<<< HEAD
-  "descendents": {
-   "total_rss": 1257.05,
-   "private_rss": 0.0,
-   "shared_rss": 0.0
-  },
-  "combined": {
-   "total_rss": 1697.45,
-   "private_rss": 0.0,
-   "shared_rss": 0.0
-=======
   "max_gpu_ram": {
     "unit": "gigabytes",
     "system_capacity": 24.396,
@@ -60,19 +60,5 @@
   "compute_time": {
     "unit": "minutes",
     "time": 5.0
->>>>>>> 163e0ba9
   }
- },
- "max_gpu_ram": {
-  "unit": "gigabytes",
-  "system_capacity": 24.396,
-  "system": 5.8,
-  "main": 1.6,
-  "descendents": 4.3,
-  "combined": 5.8
- },
- "compute_time": {
-  "unit": "minutes",
-  "time": 5.0
- }
 }