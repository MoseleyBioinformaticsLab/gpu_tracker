{
 "max_ram": {
  "unit": "kilobytes",
  "system_capacity": 67000000.0,
  "system": 31000000.0,
  "main": {
   "total_rss": 550.5,
   "private_rss": 0.0,
   "shared_rss": 0.0
  },
<<<<<<< HEAD
  "descendents": {
   "total_rss": 1257.05,
   "private_rss": 0.0,
   "shared_rss": 0.0
  },
  "combined": {
   "total_rss": 1697.45,
   "private_rss": 0.0,
   "shared_rss": 0.0
=======
  "max_gpu_ram": {
    "unit": "bytes",
    "system_capacity": 24396000000.0,
    "system": 5800000000.0,
    "main": 1600000000.0,
    "descendents": 4300000000.0,
    "combined": 5800000000.0
  },
  "cpu_utilization": {
    "system_core_count": 4,
    "system": {
      "max_core_percent": 276.3,
      "max_cpu_percent": 69.075,
      "mean_core_percent": 261.9666666666667,
      "mean_cpu_percent": 65.49166666666667
    },
    "main": {
      "max_core_percent": 198.9,
      "max_cpu_percent": 49.725,
      "mean_core_percent": 119.7,
      "mean_cpu_percent": 29.925
    },
    "descendents": {
      "max_core_percent": 142.2,
      "max_cpu_percent": 35.55,
      "mean_core_percent": 129.73333333333332,
      "mean_cpu_percent": 32.43333333333333
    },
    "combined": {
      "max_core_percent": 311.6,
      "max_cpu_percent": 77.9,
      "mean_core_percent": 249.4333333333333,
      "mean_cpu_percent": 62.35833333333333
    },
    "main_n_threads": 2,
    "descendents_n_threads": 6,
    "combined_n_threads": 8
  },
  "compute_time": {
    "unit": "days",
    "time": 0.003472222222222222
>>>>>>> 163e0ba9
  }
 },
 "max_gpu_ram": {
  "unit": "bytes",
  "system_capacity": 24396000000.0,
  "system": 5800000000.0,
  "main": 1600000000.0,
  "descendents": 4300000000.0,
  "combined": 5800000000.0
 },
 "compute_time": {
  "unit": "days",
  "time": 0.003472222222222222
 }
}<|MERGE_RESOLUTION|>--- conflicted
+++ resolved
@@ -1,24 +1,24 @@
 {
- "max_ram": {
-  "unit": "kilobytes",
-  "system_capacity": 67000000.0,
-  "system": 31000000.0,
-  "main": {
-   "total_rss": 550.5,
-   "private_rss": 0.0,
-   "shared_rss": 0.0
+  "max_ram": {
+    "unit": "kilobytes",
+    "system_capacity": 67000000.0,
+    "system": 31000000.0,
+    "main": {
+      "total_rss": 550.5,
+      "private_rss": 0.0,
+      "shared_rss": 0.0
+    },
+    "descendents": {
+      "total_rss": 1257.05,
+      "private_rss": 0.0,
+      "shared_rss": 0.0
+    },
+    "combined": {
+      "total_rss": 1697.45,
+      "private_rss": 0.0,
+      "shared_rss": 0.0
+    }
   },
-<<<<<<< HEAD
-  "descendents": {
-   "total_rss": 1257.05,
-   "private_rss": 0.0,
-   "shared_rss": 0.0
-  },
-  "combined": {
-   "total_rss": 1697.45,
-   "private_rss": 0.0,
-   "shared_rss": 0.0
-=======
   "max_gpu_ram": {
     "unit": "bytes",
     "system_capacity": 24396000000.0,
@@ -60,19 +60,5 @@
   "compute_time": {
     "unit": "days",
     "time": 0.003472222222222222
->>>>>>> 163e0ba9
   }
- },
- "max_gpu_ram": {
-  "unit": "bytes",
-  "system_capacity": 24396000000.0,
-  "system": 5800000000.0,
-  "main": 1600000000.0,
-  "descendents": 4300000000.0,
-  "combined": 5800000000.0
- },
- "compute_time": {
-  "unit": "days",
-  "time": 0.003472222222222222
- }
 }